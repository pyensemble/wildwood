--- conflicted
+++ resolved
@@ -407,21 +407,11 @@
         #                                         min_weight_leaf,
         #                                         random_state)
 
-<<<<<<< HEAD
-        splitter = SPLITTERS[self.splitter](
-            criterion,
-            self.max_features_,
-            min_samples_leaf,
-            min_weight_leaf,
-            random_state,
-        )
-=======
         splitter = SPLITTERS[self.splitter](criterion,
                                             self.max_features_,
                                             min_samples_leaf,
                                             min_weight_leaf,
                                             self.random_state)
->>>>>>> 4d8ca0b4
 
         if is_classifier(self):
             self.tree_ = Tree(self.n_features_, self.n_classes_, self.n_outputs_)
@@ -455,16 +445,6 @@
 
         # builder.build(self.tree_, X, y, sample_weight)
 
-<<<<<<< HEAD
-        # TODO: en depth first et sans histogram binning on fait le pre-tri
-        # For depth_first_tree_builder we pre-sort the data to speed up splits
-        # computations
-        idx_samples_sort = np.argsort(X, axis=0).astype(np.intp)
-
-        _tree.depth_first_tree_builder_build(
-            builder, self.tree_, X, y, sample_weight, idx_samples_sort
-        )
-=======
         # TODO: Let's pre-sort the features
         print("Computing X_idx_sort...")
         X_idx_sort = np.argsort(X, axis=0).astype(np.intp)
@@ -475,7 +455,6 @@
 
         _tree.depth_first_tree_builder_build(builder, self.tree_, X, y,
                                              sample_weight, X_idx_sort)
->>>>>>> 4d8ca0b4
 
         if self.n_outputs_ == 1 and is_classifier(self):
             self.n_classes_ = self.n_classes_[0]
