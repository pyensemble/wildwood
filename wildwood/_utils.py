--- conflicted
+++ resolved
@@ -7,11 +7,7 @@
 # Lazy to change everywhere when numba people decide that jitclass is not
 # experimental anymore
 jitclass = jitclass_
-<<<<<<< HEAD
-njit = njit_(fastmath=True)
-=======
 njit = njit_(fastmath=False, nogil=True, cache=False, boundscheck=False)
->>>>>>> 4d8ca0b4
 
 BOOL_t = boolean
 NP_BOOL_t = np.bool
