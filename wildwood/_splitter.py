"""

This is for now mostly a translation of scikit-learn's _splitter.pxd and
_splitter.pyx code into numba


"""

#
#
# Translation of the code from _splitter.pxd
#
#

from math import log as ln
import numpy as np

from ._criterion import (
    criterion_reset,
    criterion_update,
    criterion_impurity_improvement,
    classification_criterion_init,
    # classification_criterion_node_value,
)

from ._utils import (
    njit,
    jitclass,
    int32,
    uint32,
    DOUBLE_t,
    NP_DOUBLE_t,
    SIZE_t,
    INT32_t,
    UINT32_t,
    INFINITY,
    NP_SIZE_t,
    UINT8_t,
    NP_UINT8_t,
    NP_BOOL_t,
    DTYPE_t,
    NP_DTYPE_t,
    get_numba_type,
)

from ._random import RAND_R_MAX, rand_int


from ._criterion import (
    Gini,
    classification_criterion_init,
    gini_children_impurity,
    gini_node_impurity,
    criterion_proxy_impurity_improvement,
)

# TODO: correct ?
NULL = np.nan


FEATURE_THRESHOLD = DTYPE_t(1e-7)

# Constant to switch between algorithm non zero value extract algorithm
# in SparseSplitter
EXTRACT_NNZ_SWITCH = DTYPE_t(0.1)


spec_split_record = [
    ("feature", SIZE_t),
    ("pos", SIZE_t),
    ("threshold", DOUBLE_t),
    ("improvement", DOUBLE_t),
    ("impurity_left", DOUBLE_t),
    ("impurity_right", DOUBLE_t),
]


@jitclass(spec_split_record)
class SplitRecord(object):
    def __init__(self):
        self.impurity_left = INFINITY
        self.impurity_right = INFINITY
        self.pos = 0
        self.feature = 0
        self.threshold = 0.0
        self.improvement = -INFINITY


@njit
def split_record_copy(to_record, from_record):
    to_record.impurity_left = from_record.impurity_left
    to_record.impurity_right = from_record.impurity_right
    to_record.pos = from_record.pos
    to_record.feature = from_record.feature
    to_record.threshold = from_record.threshold
    to_record.improvement = from_record.improvement


@njit
def _init_split(split_record, start_pos):
    split_record.impurity_left = INFINITY
    split_record.impurity_right = INFINITY
    split_record.pos = start_pos
    split_record.feature = 0
    split_record.threshold = 0.0
    split_record.improvement = -INFINITY


spec_splitter = [
    ("criterion", get_numba_type(Gini)),
    ("max_features", SIZE_t),
    ("min_samples_leaf", SIZE_t),
    ("min_weight_leaf", SIZE_t),
    ("random_state", UINT32_t),
    ("rand_r_state", UINT32_t),
    ("max_features", SIZE_t),
    ("samples", SIZE_t[::1]),  # A numpy array holding the sample indices
    ("n_samples", SIZE_t),  # It's X.shape[0]
    ("weighted_n_samples", DOUBLE_t),
    ("features", SIZE_t[::1]),  # Feature indices in X
    ("constant_features", SIZE_t[::1]),  # Constant feature indices
    ("n_features", SIZE_t),  # It's X.shape[0]
    ("max_features", SIZE_t),
    ("feature_values", DOUBLE_t[::1]),
    ("start", SIZE_t),
    ("end", SIZE_t),
    ("y", DOUBLE_t[:, ::1]),
    ("sample_weight", DOUBLE_t[::1]),
]


@njit
def splitter_init(splitter, X, y, sample_weight):
    #     cdef int init(self,
    #                    object X,
    #                    const DOUBLE_t[:, ::1] y,
    #                    DOUBLE_t* sample_weight) except -1:
    #         """Initialize the splitter.
    #
    #         Take in the input data X, the target Y, and optional sample weights.
    #
    #         Returns -1 in case of failure to allocate memory (and raise MemoryError)
    #         or 0 otherwise.
    #
    #         Parameters
    #         ----------
    #         X : object
    #             This contains the inputs. Usually it is a 2d numpy array.
    #
    #         y : ndarray, dtype=DOUBLE_t
    #             This is the vector of targets, or true labels, for the samples
    #
    #         sample_weight : DOUBLE_t*
    #             The weights of the samples, where higher weighted samples are fit
    #             closer than lower weight samples. If not provided, all samples
    #             are assumed to have uniform weight.
    #         """
    #
    #         self.rand_r_state = self.random_state.randint(0, RAND_R_MAX)
    #         cdef SIZE_t n_samples = X.shape[0]
    #
    #         # Create a new array which will be used to store nonzero
    #         # samples from the feature of interest
    #         cdef SIZE_t* samples = safe_realloc(&self.samples, n_samples)
    #
    #         cdef SIZE_t i, j
    #         cdef double weighted_n_samples = 0.0
    #         j = 0
    #
    #         for i in range(n_samples):
    #             # Only work with positively weighted samples
    #             if sample_weight == NULL or sample_weight[i] != 0.0:
    #                 samples[j] = i
    #                 j += 1
    #
    #             if sample_weight != NULL:
    #                 weighted_n_samples += sample_weight[i]
    #             else:
    #                 weighted_n_samples += 1.0
    #
    #         # Number of samples is number of positively weighted samples
    #         self.n_samples = j
    #         self.weighted_n_samples = weighted_n_samples
    #
    #         cdef SIZE_t n_features = X.shape[1]
    #         cdef SIZE_t* features = safe_realloc(&self.features, n_features)
    #
    #         for i in range(n_features):
    #             features[i] = i
    #
    #         self.n_features = n_features
    #
    #         safe_realloc(&self.feature_values, n_samples)
    #         safe_realloc(&self.constant_features, n_features)
    #
    #         self.y = y
    #
    #         self.sample_weight = sample_weight
    #         return 0

    # np.random.RandomState(seed)

    # self.rand_r_state = self.random_state.randint(0, RAND_R_MAX)

    # TODO: Ca va etre le seed qui va evoluer le long des samplings
    splitter.rand_r_state = np.random.randint(0, RAND_R_MAX)

    n_samples = X.shape[0]

    if sample_weight is None:
        sample_weight = np.empty(0, dtype=NP_DOUBLE_t)

    # Create a new array which will be used to store nonzero
    # samples from the feature of interest
    # safe_realloc(&self.samples, n_samples)
    samples = np.empty(n_samples, dtype=NP_SIZE_t)
    splitter.samples = samples
    weighted_n_samples = 0.0

    j = 0
    has_weights = sample_weight.size > 0
    if has_weights:
        for i in range(n_samples):
            # Only work with positively weighted samples
            if sample_weight[i] > 0.0:
                samples[j] = i
                j += 1
            weighted_n_samples += sample_weight[i]
    else:
        for i in range(n_samples):
            samples[j] = i
            j += 1
            weighted_n_samples += 1.0

    # print("weighted_n_samples: ", weighted_n_samples)
    # Number of samples is number of positively weighted samples
    splitter.n_samples = j
    splitter.weighted_n_samples = weighted_n_samples

    n_features = X.shape[1]
    # cdef SIZE_t* features = safe_realloc(&self.features, n_features)

    # features = np.empty(n_features, dtype=NP_SIZE_t)
    features = np.arange(n_features, dtype=NP_SIZE_t)
    splitter.features = features
    splitter.n_features = n_features

    # TODO: get correct dtype
    # safe_realloc(&self.feature_values, n_samples)
    splitter.feature_values = np.empty(n_samples, dtype=NP_DOUBLE_t)
    # safe_realloc(&self.constant_features, n_features)
    splitter.constant_features = np.empty(n_features, dtype=NP_SIZE_t)

    # print("coucou")
    # print(y)
    # print(splitter)
    # print(splitter.y)

    splitter.y = y

    splitter.sample_weight = sample_weight


# The samples vector `samples` is maintained by the Splitter object such
# that the samples contained in a node are contiguous. With this setting,
# `node_split` reorganizes the node samples `samples[start:end]` in two
# subsets `samples[start:pos]` and `samples[pos:end]`.

# The 1-d  `features` array of size n_features contains the features
# indices and allows fast sampling without replacement of features.

# The 1-d `constant_features` array of size n_features holds in
# `constant_features[:n_constant_features]` the feature ids with
# constant values for all the samples that reached a specific node.
# The value `n_constant_features` is given by the parent node to its
# child nodes.  The content of the range `[n_constant_features:]` is left
# undefined, but preallocated for performance reasons
# This allows optimization with depth-based tree building.


@njit
def splitter_node_reset(splitter, start, end):
    splitter.start = start
    splitter.end = end

    # TODO: faut appeler le bon...
    classification_criterion_init(
        splitter.criterion,
        splitter.y,
        splitter.sample_weight,
        splitter.weighted_n_samples,
        splitter.samples,
        start,
        end,
    )

    # weighted_n_node_samples[0] = splitter.criterion.weighted_n_node_samples
    return splitter.criterion.weighted_n_node_samples


@njit
def splitter_node_impurity(splitter):
    return splitter.criterion.node_impurity()


spec_base_dense_splitter = spec_splitter + [
    ("X", DTYPE_t[:, :]),
    ("n_total_samples", SIZE_t),
    ("node_mask", UINT8_t[::1])
]


@njit
def base_dense_splitter_init(splitter, X, y, sample_weight):
    splitter_init(splitter, X, y, sample_weight)
    splitter.X = X
    n_total_samples = X.shape[0]
    splitter.n_total_samples = n_total_samples
    splitter.node_mask = np.zeros(n_total_samples, dtype=NP_UINT8_t)


spec_best_splitter = spec_base_dense_splitter


@jitclass(spec_best_splitter)
class BestSplitter(object):
    def __init__(
        self, criterion, max_features, min_samples_leaf, min_weight_leaf, random_state
    ):
        self.criterion = criterion
        self.n_samples = 0
        self.n_features = 0

        self.max_features = max_features
        self.min_samples_leaf = min_samples_leaf
        self.min_weight_leaf = min_weight_leaf
        self.random_state = random_state

        # print("random_state: ", random_state)


@njit
def best_splitter_init(splitter, X, y, sample_weight):
    base_dense_splitter_init(splitter, X, y, sample_weight)


@njit
<<<<<<< HEAD
def best_splitter_node_split(splitter, impurity, n_constant_features, idx_samples_sort):

    # cdef SIZE_t* samples = self.samples
    # cdef SIZE_t start = self.start
    # cdef SIZE_t end = self.end
=======
def best_splitter_node_split(splitter, impurity, n_constant_features, X_idx_sort):
>>>>>>> 4d8ca0b4
    samples = splitter.samples
    start = splitter.start
    end = splitter.end

    features = splitter.features
    constant_features = splitter.constant_features
    n_features = splitter.n_features

    Xf = splitter.feature_values

    max_features = splitter.max_features
    min_samples_leaf = splitter.min_samples_leaf
    min_weight_leaf = splitter.min_weight_leaf

    # TODO: random_state me fait chier pour l'instant
    # random_state = splitter.rand_r_state
    # random_state = splitter.rand_r_state

    # cdef SplitRecord best, current
    best = SplitRecord()
    current = SplitRecord()

    current_proxy_improvement = -INFINITY
    best_proxy_improvement = -INFINITY

    f_i = n_features
    n_visited_features = 0
    # Number of features discovered to be constant during the split search
    n_found_constants = 0
    # Number of features known to be constant and drawn without replacement
    n_drawn_constants = 0
    n_known_constants = n_constant_features
    # n_total_constants = n_known_constants + n_found_constants
    n_total_constants = n_known_constants

    _init_split(best, end)

    node_mask = splitter.node_mask

    for p in range(start, end):
        node_mask[samples[p]] = 1

    # Sample up to max_features without replacement using a
    # Fisher-Yates-based algorithm (using the local variables `f_i` and
    # `f_j` to compute a permutation of the `features` array).
    #
    # Skip the CPU intensive evaluation of the impurity criterion for
    # features that were already detected as constant (hence not suitable
    # for good splitting) by ancestor nodes and save the information on
    # newly discovered constant features to spare computation on descendant
    # nodes.
    while (
        f_i > n_total_constants
        and  # Stop early if remaining features
        # are constant
        (
            n_visited_features < max_features
            or
            # At least one drawn features must be non constant
            n_visited_features <= n_found_constants + n_drawn_constants
        )
    ):

        n_visited_features += 1

        # Loop invariant: elements of features in
        # - [:n_drawn_constant[ holds drawn and known constant features;
        # - [n_drawn_constant:n_known_constant[ holds known constant
        #   features that haven't been drawn yet;
        # - [n_known_constant:n_total_constant[ holds newly found constant
        #   features;
        # - [n_total_constant:f_i[ holds features that haven't been drawn
        #   yet and aren't constant apriori.
        # - [f_i:n_features[ holds features that have been drawn
        #   and aren't constant.

        # Draw a feature at random
        # f_j = rand_int(n_drawn_constants, f_i - n_found_constants,
        #                random_state)
        # TODO: numba only supports the first two arguments... no random_state :(

        # f_j = np.random.randint(n_drawn_constants, f_i - n_found_constants)

        f_j, splitter.rand_r_state = rand_int(
            n_drawn_constants, f_i - n_found_constants, splitter.rand_r_state
        )

        if f_j < n_known_constants:
            # f_j in the interval [n_drawn_constants, n_known_constants[
            features[n_drawn_constants], features[f_j] = (
                features[f_j],
                features[n_drawn_constants],
            )

            n_drawn_constants += 1

        else:
            # f_j in the interval [n_known_constants, f_i - n_found_constants[
            f_j += n_found_constants
            # f_j in the interval [n_total_constants, f_i[
            current.feature = features[f_j]

            # Sort samples along that feature; by
            # copying the values into an array and
            # sorting the array in a manner which utilizes the cache more
            # effectively.

<<<<<<< HEAD
            # for i in range(start, end):
            #     Xf[i] = splitter.X[samples[i], current.feature]

            Xf[start:end] = splitter.X[samples[start:end], current.feature]

            # The index of samples sorted according to the current feature
            # idx_samples = idx_samples_sort[start:end, current.feature]
            # Xf[start:end] = splitter.X[idx_samples, current.feature]
            # samples[start:end] = idx_samples
            # [start:end]
            # print(Xf[start:end])

            sort(Xf + start, samples + start, end - start)
            # print("start: ", start)

            # TODO: c'est le tri qui prend beaucoup de temps
            # sort(Xf[start:], samples[start:], end - start)
=======
            # TODO: remove sorting

            # Imaginons que dans le noeud on a comme samples
            # [5 8 3 0 6 2 1 7 4 9] = samples
            # start=3 et end=7
            # [0 6 2 1] = samples[start:end]

            # Et que l'ordre qui trie selon la feature c'est
            # [8 5 1 2 7 6 3 2 4 0] = X_idx_sort[:, current.feature]
            # On veut mettre dans Xf et dans samples les trucs dans le bon ordre

            # 0 -> 8 , 6 -> 3, 2 -> 1, 1 -> 5

            # [0 1 2 3 4 5 6 7 8 9]
            # [8 5 1 2 7 6 3 2 4 0]

            # [1 2 6 0] c'est le truc qu'on veut recuperer du coup

            # On veut recuperer  -> c'est ce qui trie les samples du noeud
            # dans le bon ordre

            # if self.presort == 1:
            #     p = start
            #     feature_idx_offset = self.X_idx_sorted_stride * current.feature
            #
            #     for i in range(self.n_total_samples):
            #         j = X_idx_sorted[i + feature_idx_offset]
            #         if sample_mask[j] == 1:
            #             samples[p] = j
            #             Xf[p] = self.X[j, current.feature]
            #             p += 1

            # idx_feature_sort contains the full sample indices that sort feature
            idx_feature_sort = X_idx_sort[:, current.feature]
            p = start
            for i in range(splitter.n_total_samples):
                j = idx_feature_sort[i]
                if node_mask[j] == 1:
                    samples[p] = j
                    Xf[p] = splitter.X[j, current.feature]
                    p += 1

                if p == end:
                    break
                    # TODO: if p == end on arrete ?

            # samples[start:end] contains the set of i such that x_i is in the node

            # Xf[start:end] = splitter.X[samples[start:end], current.feature]

            # print('------------')
            # print("current.feature: ", current.feature, ", start: ", start, " end: ",
            #       end)
            # print("== before sort")
            # print("Xf: ", Xf)
            # print("Xf[start:end]: ", Xf[start:end])
            # print("samples: ", samples)
            # print("samples[start:end]: ", samples[start:end])

            # sort(Xf[start:], samples[start:], end - start)

            # Xf[start:end] = splitter.X[idx_feature_sort, current.feature]
            # samples[start:end] = samples[idx_feature_sort]

            # print("== after sort")
            # print("Xf: ", Xf)
            # print("Xf[start:end]: ", Xf[start:end])
            # print("samples: ", samples)
            # print("samples[start:end]: ", samples[start:end])

            # print("start: ", start)
>>>>>>> 4d8ca0b4

            if Xf[end - 1] <= Xf[start] + FEATURE_THRESHOLD:
                features[f_j], features[n_total_constants] = (
                    features[n_total_constants],
                    features[f_j],
                )

                n_found_constants += 1
                n_total_constants += 1

            else:
                f_i -= 1
                features[f_i], features[f_j] = features[f_j], features[f_i]

                # Evaluate all splits
                # splitter.criterion.reset()
                criterion_reset(splitter.criterion)

                p = start

                while p < end:
                    while p + 1 < end and Xf[p + 1] <= Xf[p] + FEATURE_THRESHOLD:
                        p += 1

                    # (p + 1 >= end) or (X[samples[p + 1], current.feature] >
                    #                    X[samples[p], current.feature])
                    p += 1
                    # (p >= end) or (X[samples[p], current.feature] >
                    #                X[samples[p - 1], current.feature])

                    if p < end:
                        current.pos = p

                        # Reject if min_samples_leaf is not guaranteed
                        if ((current.pos - start) < min_samples_leaf) or (
                            (end - current.pos) < min_samples_leaf
                        ):
                            continue

                        # splitter.criterion.update(current.pos)
                        criterion_update(splitter.criterion, current.pos)

                        # Reject if min_weight_leaf is not satisfied
                        if (splitter.criterion.weighted_n_left < min_weight_leaf) or (
                            splitter.criterion.weighted_n_right < min_weight_leaf
                        ):
                            continue

                        # current_proxy_improvement =
                        # splitter.criterion.proxy_impurity_improvement()

                        # current_proxy_improvement = criterion_proxy_impurity_improvement(
                        #     splitter.criterion
                        # )

                        criterion = splitter.criterion

                        current_proxy_improvement = criterion_proxy_impurity_improvement(
                            criterion.n_outputs,
                            criterion.n_classes,
                            criterion.sum_left,
                            criterion.sum_right,
                            criterion.weighted_n_left,
                            criterion.weighted_n_right,
                        )

                        # print("best_proxy_improvement: ", best_proxy_improvement)
                        # print("current_proxy_improvement: ", current_proxy_improvement)

                        if current_proxy_improvement > best_proxy_improvement:
                            best_proxy_improvement = current_proxy_improvement
                            # sum of halves is used to avoid infinite value
                            current.threshold = Xf[p - 1] / 2.0 + Xf[p] / 2.0

                            if (
                                (current.threshold == Xf[p])
                                or (current.threshold == INFINITY)
                                or (current.threshold == -INFINITY)
                            ):
                                current.threshold = Xf[p - 1]

                            # TODO: warning this might not do a copy here !
                            # best = current  # copy
                            split_record_copy(best, current)

    # Reorganize into samples[start:best.pos] + samples[best.pos:end]
    if best.pos < end:
        partition_end = end
        p = start

        while p < partition_end:
            if splitter.X[samples[p], best.feature] <= best.threshold:
                p += 1
            else:
                partition_end -= 1
                samples[p], samples[partition_end] = samples[partition_end], samples[p]

        criterion_reset(splitter.criterion)
        criterion_update(splitter.criterion, best.pos)

        # splitter.criterion.children_impurity( & best.impurity_left,
        #                                 &best.impurity_right)
        # impurity_left, impurity_right = gini_children_impurity(splitter.criterion)

        criterion = splitter.criterion

        impurity_left, impurity_right = gini_children_impurity(
            criterion.n_outputs,
            criterion.n_classes,
            criterion.sum_left,
            criterion.sum_right,
            criterion.weighted_n_left,
            criterion.weighted_n_right,
        )

        best.impurity_left = impurity_left
        best.impurity_right = impurity_right

        # best.improvement = splitter.criterion.impurity_improvement(
        #     impurity, best.impurity_left, best.impurity_right)

        # print("best.impurity_left, best.impurity_right")
        # print(best.impurity_left, best.impurity_right)

        # best.improvement = criterion_impurity_improvement(
        #     splitter.criterion, impurity, best.impurity_left, best.impurity_right
        # )

        best.improvement = criterion_impurity_improvement(
            criterion.weighted_n_samples,
            criterion.weighted_n_node_samples,
            criterion.weighted_n_left,
            criterion.weighted_n_right,
            impurity,
            best.impurity_left,
            best.impurity_right,
        )

    # Put back the mask in this original form
    # TODO: useless only if we remove the creation of the node_mask ecah time
    for p in range(start, end):
        node_mask[samples[p]] = 0

    # Respect invariant for constant features: the original order of
    # element in features[:n_known_constants] must be preserved for sibling
    # and child nodes

    #   memcpy(features, constant_features, sizeof(SIZE_t) * n_known_constants)
    features[:n_known_constants] = constant_features[:n_known_constants]

    # Copy newly found constant features
    # memcpy(constant_features + n_known_constants,
    #        features + n_known_constants,
    #        sizeof(SIZE_t) * n_found_constants)

    constant_features[
        n_known_constants : (n_known_constants + n_found_constants)
    ] = features[n_known_constants : (n_known_constants + n_found_constants)]

    # Return values
    # split[0] = best
    # n_constant_features[0] = n_total_constants

    return best, n_total_constants


@njit
def sort(Xf, samples, n):
    # # Sort n-element arrays pointed to by Xf and samples, simultaneously,
    # # by the values in Xf. Algorithm: Introsort (Musser, SP&E, 1997).
    # cdef inline void sort(DTYPE_t* Xf, SIZE_t* samples, SIZE_t n) nogil:
    #     if n == 0:
    #       return
    #     cdef int maxd = 2 * <int>log(n)
    #     introsort(Xf, samples, n, maxd)

    if n == 0:
        return

    maxd = 2 * int(ln(n) / ln(2))
    introsort(Xf, samples, n, maxd)


@njit
def swap(Xf, samples, i, j):
    # cdef inline void swap(DTYPE_t* Xf, SIZE_t* samples,
    #         SIZE_t i, SIZE_t j) nogil:
    #     # Helper for sort
    #     Xf[i], Xf[j] = Xf[j], Xf[i]
    #     samples[i], samples[j] = samples[j], samples[i]
    Xf[i], Xf[j] = Xf[j], Xf[i]
    samples[i], samples[j] = samples[j], samples[i]


@njit
def median3(Xf, n):
    # cdef inline DTYPE_t median3(DTYPE_t* Xf, SIZE_t n) nogil:
    #     # Median of three pivot selection, after Bentley and McIlroy (1993).
    #     # Engineering a sort function. SP&E. Requires 8/3 comparisons on average.
    #     cdef DTYPE_t a = Xf[0], b = Xf[n / 2], c = Xf[n - 1]
    #     if a < b:
    #         if b < c:
    #             return b
    #         elif a < c:
    #             return c
    #         else:
    #             return a
    #     elif b < c:
    #         if a < c:
    #             return a
    #         else:
    #             return c
    #     else:
    #         return b
<<<<<<< HEAD
=======

>>>>>>> 4d8ca0b4
    a = Xf[0]
    b = Xf[n // 2]
    c = Xf[n - 1]
    if a < b:
        if b < c:
            return b
        elif a < c:
            return c
        else:
            return a
    elif b < c:
        if a < c:
            return a
        else:
            return c
    else:
        return b


# # Introsort with median of 3 pivot selection and 3-way partition function
# # (robust to repeated elements, e.g. lots of zero features).
@njit
def introsort(Xf, samples, n, maxd):
    # cdef void introsort(DTYPE_t* Xf, SIZE_t *samples,
    #                     SIZE_t n, int maxd) nogil:
    #     cdef DTYPE_t pivot
    #     cdef SIZE_t i, l, r
    #
    #     while n > 1:
    #         if maxd <= 0:   # max depth limit exceeded ("gone quadratic")
    #             heapsort(Xf, samples, n)
    #             return
    #         maxd -= 1
    #
    #         pivot = median3(Xf, n)
    #
    #         # Three-way partition.
    #         i = l = 0
    #         r = n
    #         while i < r:
    #             if Xf[i] < pivot:
    #                 swap(Xf, samples, i, l)
    #                 i += 1
    #                 l += 1
    #             elif Xf[i] > pivot:
    #                 r -= 1
    #                 swap(Xf, samples, i, r)
    #             else:
    #                 i += 1
    #
    #         introsort(Xf, samples, l, maxd)
    #         Xf += r
    #         samples += r
    #         n -= r

    # offset = 0
    while n > 1:
        if maxd <= 0:  # max depth limit exceeded ("gone quadratic")
            heapsort(Xf, samples, n)
            return
        maxd -= 1

        pivot = median3(Xf, n)

        # Three-way partition.
        i = 0
        l = 0
        r = n
        while i < r:
            if Xf[i] < pivot:
                swap(Xf, samples, i, l)
                i += 1
                l += 1
            elif Xf[i] > pivot:
                r -= 1
                swap(Xf, samples, i, r)
            else:
                i += 1

        introsort(Xf, samples, l, maxd)

        # TODO: Original implementation uses pointer arithmetic. Use indexing instead ?
        # Xf += r
        Xf = Xf[r:]
        # samples += r
        samples = samples[r:]
        # offset += r
        n -= r


#
@njit
def sift_down(Xf, samples, start, end):
    # cdef inline void sift_down(DTYPE_t* Xf, SIZE_t* samples,
    #                            SIZE_t start, SIZE_t end) nogil:
    #     # Restore heap order in Xf[start:end] by moving the max element to start.
    #     cdef SIZE_t child, maxind, root
    #
    #     root = start
    #     while True:
    #         child = root * 2 + 1
    #
    #         # find max of root, left child, right child
    #         maxind = root
    #         if child < end and Xf[maxind] < Xf[child]:
    #             maxind = child
    #         if child + 1 < end and Xf[maxind] < Xf[child + 1]:
    #             maxind = child + 1
    #
    #         if maxind == root:
    #             break
    #         else:
    #             swap(Xf, samples, root, maxind)
    #             root = maxind

    root = start
    while True:
        child = root * 2 + 1

        # find max of root, left child, right child
        maxind = root
        if child < end and Xf[maxind] < Xf[child]:
            maxind = child
        if child + 1 < end and Xf[maxind] < Xf[child + 1]:
            maxind = child + 1

        if maxind == root:
            break
        else:
            swap(Xf, samples, root, maxind)
            root = maxind


@njit
def heapsort(Xf, samples, n):
    # cdef void heapsort(DTYPE_t* Xf, SIZE_t* samples, SIZE_t n) nogil:
    #     cdef SIZE_t start, end
    #
    #     # heapify
    #     start = (n - 2) / 2
    #     end = n
    #     while True:
    #         sift_down(Xf, samples, start, end)
    #         if start == 0:
    #             break
    #         start -= 1
    #
    #     # sort by shrinking the heap, putting the max element immediately after it
    #     end = n - 1
    #     while end > 0:
    #         swap(Xf, samples, 0, end)
    #         sift_down(Xf, samples, 0, end)
    #         end = end - 1

    # heapify
    start = (n - 2) // 2
    end = n
    while True:
        sift_down(Xf, samples, start, end)
        if start == 0:
            break
        start -= 1

    # sort by shrinking the heap, putting the max element immediately after it
    end = n - 1
    while end > 0:
        swap(Xf, samples, 0, end)
        sift_down(Xf, samples, 0, end)
        end = end - 1


# @njit
# def main():
#     split = SplitRecord(
#         0,          # feature
#         0,          # pos
#         0.0,        # threshold
#         -INFINITY,  # improvement
#         np.inf,     # impurity_left
#         np.inf      # impurity_right
#     )
#     _init_split(split, 123)
#
#     splitter = Splitter(Criterion())
#
#     print(split)

# x = np.array([1, 3, np.nan, 2], dtype=NP_SIZE_t)


# @njit
# def main():
#
#     n = 10
#
#     Xf = np.random.randn(10)
#     print(Xf)
#     samples = np.arange(0, 10)
#     print(samples)
#
#     sort(Xf, samples, n)
#
#     print(Xf)
#     print(samples)
#
#     # max_features = 2
#     # min_samples_leaf = 2
#     # min_weight_leaf = 1.0
#     # random_state = 123
#     # sample_weight = np.ones(X.shape[0], dtype=DOUBLE_t)
#     # sample_weight[123] = 0.0
#     # # sample_weight = np.empty(0, dtype=DOUBLE_t)
#     #
#     # n_outputs = 1
#     # n_classes = np.array([3], dtype=NP_SIZE_t)
#     # criterion = Gini(n_outputs, n_classes)
#     #
#     # # splitter = Splitter(criterion, max_features, min_samples_leaf,
#     # #                     min_weight_leaf, random_state)
#     #
#     # splitter_init(splitter, X, y, sample_weight)
#     #
#     # # x = NULL
#     # # print(isnan(x))
#
#
# main()<|MERGE_RESOLUTION|>--- conflicted
+++ resolved
@@ -344,16 +344,7 @@
     base_dense_splitter_init(splitter, X, y, sample_weight)
 
 
-@njit
-<<<<<<< HEAD
-def best_splitter_node_split(splitter, impurity, n_constant_features, idx_samples_sort):
-
-    # cdef SIZE_t* samples = self.samples
-    # cdef SIZE_t start = self.start
-    # cdef SIZE_t end = self.end
-=======
 def best_splitter_node_split(splitter, impurity, n_constant_features, X_idx_sort):
->>>>>>> 4d8ca0b4
     samples = splitter.samples
     start = splitter.start
     end = splitter.end
@@ -461,25 +452,6 @@
             # sorting the array in a manner which utilizes the cache more
             # effectively.
 
-<<<<<<< HEAD
-            # for i in range(start, end):
-            #     Xf[i] = splitter.X[samples[i], current.feature]
-
-            Xf[start:end] = splitter.X[samples[start:end], current.feature]
-
-            # The index of samples sorted according to the current feature
-            # idx_samples = idx_samples_sort[start:end, current.feature]
-            # Xf[start:end] = splitter.X[idx_samples, current.feature]
-            # samples[start:end] = idx_samples
-            # [start:end]
-            # print(Xf[start:end])
-
-            sort(Xf + start, samples + start, end - start)
-            # print("start: ", start)
-
-            # TODO: c'est le tri qui prend beaucoup de temps
-            # sort(Xf[start:], samples[start:], end - start)
-=======
             # TODO: remove sorting
 
             # Imaginons que dans le noeud on a comme samples
@@ -551,7 +523,6 @@
             # print("samples[start:end]: ", samples[start:end])
 
             # print("start: ", start)
->>>>>>> 4d8ca0b4
 
             if Xf[end - 1] <= Xf[start] + FEATURE_THRESHOLD:
                 features[f_j], features[n_total_constants] = (
@@ -766,10 +737,6 @@
     #             return c
     #     else:
     #         return b
-<<<<<<< HEAD
-=======
-
->>>>>>> 4d8ca0b4
     a = Xf[0]
     b = Xf[n // 2]
     c = Xf[n - 1]
