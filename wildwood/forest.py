--- conflicted
+++ resolved
@@ -119,11 +119,6 @@
     return tree
 
 
-<<<<<<< HEAD
-def _accumulate_prediction(predict, X, out, lock, ovr_index=None):
-    """
-    This is a utility function for joblib's Parallel.
-=======
 def _accumulate_prediction(predict, X, out, lock, label_class_col=None):
     """This is a utility function for joblib's Parallel. It can't go locally in
     ForestClassifier or ForestRegressor, because joblib complains that it cannot
@@ -137,7 +132,6 @@
     X : ndarray
         The matrix of features of shape (n_samples, n_features) for which we predict
         the labels
->>>>>>> 233fe063
 
     out : ndarray
         An array of shape (n_samples, n_classes) in which we store the probabilities
@@ -151,17 +145,10 @@
     prediction = predict(X)
 
     with lock:
-<<<<<<< HEAD
-        if ovr_index is None:
-            out += prediction
-        else:
-            out[:,ovr_index] += prediction[:,1]
-=======
         if label_class_col is None:
             out += prediction
         else:
             out[:, label_class_col] += prediction[:, 1]
->>>>>>> 233fe063
 
 
 def _compute_weighted_depth(weighted_depth, X, out, lock, tree_idx):
@@ -244,18 +231,14 @@
         random_instance = check_random_state(self.random_state)
         # Generate seeds for each tree and same them for testing
         _random_states = random_instance.randint(
-<<<<<<< HEAD
-            np.iinfo(np.uint32).max, size=n_states or self.n_estimators
-=======
             np.iinfo(np.uint32).max, size=n_estimators
->>>>>>> 233fe063
         )
         if self.multiclass == "ovr":
             # TODO: an option random_state_ovr
             # In the "ovr" case, we want the random_state to be the same across the
             # trees used in the one-versus all strategy
             # np.repeat(np.array([2, 1, 17, 3]), repeats=3)
-            _random_states = np.repeat(_random_states, repeats=self.n_classes_per_tree_)
+            _random_states = np.repeat(_random_states, repeats=self._n_classes_)
 
         self._random_states_bootstrap = _random_states
         self._random_states_trees = _random_states
@@ -310,23 +293,7 @@
             y = self._encode_y(y)
             class_weight = self.class_weight
             multiclass = self.multiclass
-<<<<<<< HEAD
-            if class_weight is not None:
-                if multiclass == "multinomial":
-                    expanded_class_weight = compute_sample_weight(class_weight, y)
-                    sample_weight_ *= expanded_class_weight
-                else:
-                    sample_weight_ = [np.ascontiguousarray(sample_weight_ * compute_sample_weight(class_weight, yy), dtype=np.float32) for yy in y]
-
-            n_classes = self._n_classes_
-            if multiclass == "ovr":
-                n_classes_trees = 2
-                n_trees = n_classes*n_estimators
-            else:
-                n_classes_trees = n_classes
-                n_trees = n_estimators
-
-=======
+
             n_classes = self._n_classes_
 
             if multiclass == "ovr":
@@ -355,7 +322,7 @@
                     ]
                 else:
                     sample_weight_ = [sample_weight_] * n_classes
->>>>>>> 233fe063
+
         else:
             y = np.ascontiguousarray(y, dtype=np.float32)
 
@@ -368,7 +335,7 @@
         n_jobs_ = self._get_n_jobs_(self.n_jobs, self.n_estimators)
         self.n_jobs_ = n_jobs_
 
-        self._generate_random_states(n_states=n_trees)
+        self._generate_random_states()
 
         # Everywhere in the code, the convention is that n_bins == max_bins + 1,
         # since max_bins is the maximum number of bins, without the eventual bin for
@@ -407,11 +374,7 @@
             trees = [
                 TreeClassifier(
                     n_bins=n_bins,
-<<<<<<< HEAD
-                    n_classes=n_classes_trees,
-=======
                     n_classes=n_classes_per_tree,
->>>>>>> 233fe063
                     criterion=self.criterion,
                     loss=self.loss,
                     step=self.step,
@@ -426,15 +389,8 @@
                     random_state=random_state,
                     verbose=self.verbose,
                 )
-<<<<<<< HEAD
-                for _, random_state in zip(
-                    range(n_trees), self._random_states_trees
-                )
-
-=======
                 for random_state in self._random_states_trees
                 # for _, random_state in zip(range(n_trees), self._random_states_trees)
->>>>>>> 233fe063
             ]
 
         else:
@@ -461,25 +417,15 @@
             ]
         # TODO : Question : do we use different sample weights for multiclass with ovr ?
         # Parallel loop: use threading since all the numba code releases the GIL
-<<<<<<< HEAD
-
-=======
->>>>>>> 233fe063
+
         ovr = is_classifier and self.multiclass == "ovr"
         if self.verbose:
             trees = Parallel(
                 n_jobs=self.n_jobs, **_joblib_parallel_args(prefer="threads"),
             )(
                 delayed(_parallel_build_trees)(
-                    trees[ind],
+                    tree,
                     X_binned,
-<<<<<<< HEAD
-                    y if not ovr else y[ind // n_estimators],
-                    sample_weight_ if not ovr else sample_weight_[ind // n_estimators],
-                    self._random_states_bootstrap[ind],
-                )
-                for ind in range(len(trees))
-=======
                     y if not ovr else y[tree_idx // n_estimators],
                     sample_weight_
                     if not ovr
@@ -487,22 +433,14 @@
                     self._random_states_bootstrap[tree_idx],
                 )
                 for tree_idx, tree in enumerate(trees)
->>>>>>> 233fe063
             )
         else:
             trees = Parallel(
                 n_jobs=self.n_jobs, **_joblib_parallel_args(prefer="threads"),
             )(
                 delayed(_parallel_build_trees)(
-                    trees[ind],
+                    tree,
                     X_binned,
-<<<<<<< HEAD
-                    y if not ovr else y[ind // n_estimators],
-                    sample_weight_ if not ovr else sample_weight_[ind // n_estimators],
-                    self._random_states_bootstrap[ind],
-                )
-                for ind in range(len(trees))
-=======
                     y if not ovr else y[tree_idx // n_estimators],
                     sample_weight_
                     if not ovr
@@ -510,7 +448,6 @@
                     self._random_states_bootstrap[tree_idx],
                 )
                 for tree_idx, tree in enumerate(trees)
->>>>>>> 233fe063
             )
         self.trees = trees
         self._fitted = True
@@ -1070,14 +1007,6 @@
         Note that these weights will be multiplied with sample_weight (passed
         through the fit method) if sample_weight is specified.
 
-<<<<<<< HEAD
-    multiclass : "multinomial" or "ovr", default="multinomial"
-        Strategy to adopt in the multiclass situation. If "multinomial", n_estimators
-        trees will be trained to make multiclass predictions. In the "ovr" mode the
-        one versus all strategy is adopted, labels are binarized and n_classes*n_estimators
-        trees are trained to make binary predictions and the final predictions are obtained
-        as normalized scores. This parameter is ignored for binary classification.
-=======
     multiclass : {"multinomial", "ovr"}, default="multinomial"
         Strategy to adopt in the multiclass situation. If "multinomial", n_estimators
         trees will be trained to make multiclass predictions. In the "ovr" mode the
@@ -1087,7 +1016,6 @@
         ``multiclass="ovr"`` together with ``categorical_features`` for the best results
         in multiclass problems with categorical features.
         This parameter is ignored for binary classification.
->>>>>>> 233fe063
 
     References
     ----------
@@ -1155,16 +1083,10 @@
         output : ndarray
             Encoded array of labels
         """
-<<<<<<< HEAD
-        #
-        # and n_trees_per_iteration_
-        multiclass = self.multiclass
-        check_classification_targets(y)
-=======
         multiclass = self.multiclass
         check_classification_targets(y)
         # One-hot encode the labels for "ovr", otherwise just use ordinal encoding
->>>>>>> 233fe063
+
         label_encoder = LabelBinarizer() if multiclass == "ovr" else LabelEncoder()
         pre_encoded_y = label_encoder.fit_transform(y)
         self._classes_ = label_encoder.classes_
@@ -1173,21 +1095,6 @@
         # only 1 tree for binary classification.
         # TODO: For multiclass classification, we build 1 tree per class.
         # self.n_trees_per_iteration_ = 1 if n_classes_ <= 2 else n_classes_
-<<<<<<< HEAD
-        if multiclass == "ovr" and n_classes_ <= 2:
-            if self.verbose:
-                print("WARNING : no more than two classes detected, one versus all strategy will NOT be used")
-            self.multiclass = "multinomial"
-        if self.multiclass == "ovr":
-            #encoded_y = np.zeros((len(pre_encoded_y), n_classes_), dtype=np.float32, order="F")
-            #encoded_y[np.arange(len(pre_encoded_y)),pre_encoded_y] = 1
-            encoded_y = [np.ascontiguousarray(pre_encoded_y[:,i], dtype=np.float32) for i in range(n_classes_)]
-        else:
-            if multiclass == "multinomial":
-                encoded_y = np.ascontiguousarray(pre_encoded_y, dtype=np.float32)
-            else:
-                encoded_y = np.ascontiguousarray(pre_encoded_y.flatten(), dtype=np.float32)
-=======
 
         if multiclass == "ovr" and n_classes_ <= 2:
             if self.verbose:
@@ -1212,7 +1119,6 @@
             #     encoded_y = np.ascontiguousarray(
             #         pre_encoded_y.flatten(), dtype=np.float32
             #     )
->>>>>>> 233fe063
         return encoded_y
 
     def _validate_y_class_weight(self, y):
@@ -1265,31 +1171,13 @@
         all_proba = np.zeros((X_binned.shape[0], self.n_classes_))
         n_estimators = self.n_estimators
 
-<<<<<<< HEAD
-        if self.multiclass == "ovr":
-            ovr_index = lambda ind : ind // n_estimators
-        else:
-            ovr_index = lambda _ : None
-=======
         ovr = self.multiclass == "ovr"
-
->>>>>>> 233fe063
         Parallel(
             n_jobs=n_jobs,
             verbose=self.verbose,
             **_joblib_parallel_args(require="sharedmem"),
         )(
             delayed(_accumulate_prediction)(
-<<<<<<< HEAD
-                self.trees[ind].predict_proba, X_binned, all_proba, lock, ovr_index=ovr_index(ind)
-            )
-            for ind in range(len(self.trees))
-        )
-        if ovr_index(0) is None: # quick check if we are doing ovr
-            all_proba /= len(self.trees)
-        else: # if yes, the normalization is not known in advance
-            all_proba /= all_proba.sum(axis=1, keepdims=True)
-=======
                 tree.predict_proba,
                 X_binned,
                 all_proba,
@@ -1304,7 +1192,6 @@
         else:
             all_proba /= len(self.trees)
 
->>>>>>> 233fe063
         return all_proba
 
     def predict_proba_trees(self, X):
@@ -1317,9 +1204,6 @@
         n_estimators = len(self.trees)
         n_jobs, _, _ = _partition_estimators(n_estimators, self.n_jobs)
         n_classes = self.n_classes_
-<<<<<<< HEAD
-        probas = np.empty((n_estimators, n_samples, 2 if n_classes > 2 and self.multiclass == "ovr" else n_classes))
-=======
         probas = np.empty(
             (
                 n_estimators,
@@ -1327,7 +1211,6 @@
                 2 if n_classes > 2 and self.multiclass == "ovr" else n_classes,
             )
         )
->>>>>>> 233fe063
 
         lock = threading.Lock()
         Parallel(
@@ -1429,14 +1312,6 @@
     @multiclass.setter
     def multiclass(self, val):
         if self._fitted:
-<<<<<<< HEAD
-            raise AttributeError("You cannot change the multiclass option after calling fit")
-        if not isinstance(val, str):
-            raise ValueError("multiclass must be a str")
-        else:
-            if val not in ["multinomial", "ovr"]:
-                raise ValueError("multiclass must be either 'multinomial' or 'ovr'")
-=======
             raise AttributeError(
                 "You cannot change the multiclass option after calling fit"
             )
@@ -1445,7 +1320,6 @@
         else:
             if val not in {"multinomial", "ovr"}:
                 raise ValueError('multiclass must be either "multinomial" or "ovr"')
->>>>>>> 233fe063
             else:
                 self._multiclass = val
 
