--- conflicted
+++ resolved
@@ -387,11 +387,7 @@
 
 
 @njit
-<<<<<<< HEAD
-def depth_first_tree_builder_build(builder, tree, X, y, sample_weight, idx_samples_sort):
-=======
 def depth_first_tree_builder_build(builder, tree, X, y, sample_weight, X_idx_sort):
->>>>>>> 4d8ca0b4
     """Build a decision tree from the training set (X, y)."""
 
     # check input
@@ -525,11 +521,7 @@
             #  n_constant_features et les deux derniers arguments ne sont pas utlisés
             # best_splitter_node_split(splitter, impurity, split, n_constant_features)
             split, n_total_constants = best_splitter_node_split(
-<<<<<<< HEAD
-                splitter, impurity, n_constant_features, idx_samples_sort
-=======
                 splitter, impurity, n_constant_features, X_idx_sort
->>>>>>> 4d8ca0b4
             )
 
             # If EPSILON=0 in the below comparison, float precision
