--- conflicted
+++ resolved
@@ -6,6 +6,8 @@
 
 - pretri ok mais super lent en fait a cause du masque alors que c'est cense etre plus
  rapide ?
+ 
+ 
 
 # TODO generaux
 
@@ -15,21 +17,9 @@
 
 - ecrire code en reprenant onelearn qui affiche l'arbre pour debbuger
 
-<<<<<<< HEAD
-Et manifestement dans l'algorithme de tri, a etudier de plus près ?
-
-- Utiliser la strategie de pre-tri ?
-
-- virer les jitclass autant que possible -> faire un test a part, accès à des
- tableaux via des attributes de classes en permanence -> lent en numba, pert la
-  vectorisation ?
-=======
 - comprendre le rc=0 ou -1 qui resize aussi le tree ?!?
->>>>>>> 4d8ca0b4
-
 
 - coder la forest et kes echantillons bootstrap
-
 
 
 - Verifier que c'est OK aussi avec un sample_weight et en multi-classe, multi-label
